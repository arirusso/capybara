module Capybara
<<<<<<< HEAD
  VERSION = '1.3.6.paperless'
=======
  VERSION = '2.0.1'
>>>>>>> b6e68c5e
end<|MERGE_RESOLUTION|>--- conflicted
+++ resolved
@@ -1,7 +1,3 @@
 module Capybara
-<<<<<<< HEAD
-  VERSION = '1.3.6.paperless'
-=======
   VERSION = '2.0.1'
->>>>>>> b6e68c5e
 end