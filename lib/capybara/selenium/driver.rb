--- conflicted
+++ resolved
@@ -110,14 +110,9 @@
     return unless @browser and not @quit
 
     @browser.quit
-<<<<<<< HEAD
     @quit = true
-  rescue Errno::ECONNREFUSED
+  rescue Errno::ECONNREFUSED, Selenium::WebDriver::Error::UnknownError
     # Ignore this error. The browser may have already quit on its own.
-=======
-  rescue Errno::ECONNREFUSED, Selenium::WebDriver::Error::UnknownError
-    # Browser must have already gone
->>>>>>> 6fbca736
   end
 
   def invalid_element_errors
