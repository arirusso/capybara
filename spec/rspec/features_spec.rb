--- conflicted
+++ resolved
@@ -28,14 +28,13 @@
   scenario "runs background" do
     @in_background.should be_true
   end
-  
-<<<<<<< HEAD
+
   scenario "runs hooks filtered by file path" do
     @in_filtered_hook.should be_true
-=======
+  end
+
   scenario "doesn't pollute the Object namespace" do
     Object.new.respond_to?(:feature, true).should be_false
->>>>>>> fee2a702
   end
 end
 
